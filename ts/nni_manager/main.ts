--- conflicted
+++ resolved
@@ -112,21 +112,12 @@
 
     const port: number = parseInt(strPort, 10);
 
-<<<<<<< HEAD
     const mode: string = parseArg(['--mode', '-m']);
-    if (!['local', 'remote', 'pai', 'kubeflow', 'frameworkcontroller', 'paiYarn', 'dlts', 'aml', 'adl', 'hybrid'].includes(mode)) {
+    if (!['local', 'remote', 'pai', 'kubeflow', 'frameworkcontroller', 'dlts', 'aml', 'adl', 'hybrid'].includes(mode)) {
         console.log(`FATAL: unknown mode: ${mode}`);
         usage();
         process.exit(1);
     }
-=======
-const mode: string = parseArg(['--mode', '-m']);
-if (!['local', 'remote', 'pai', 'kubeflow', 'frameworkcontroller', 'dlts', 'aml', 'adl', 'hybrid'].includes(mode)) {
-    console.log(`FATAL: unknown mode: ${mode}`);
-    usage();
-    process.exit(1);
-}
->>>>>>> 64efd60a
 
     const startMode: string = parseArg(['--start_mode', '-s']);
     if (![ExperimentStartUpMode.NEW, ExperimentStartUpMode.RESUME].includes(startMode)) {
