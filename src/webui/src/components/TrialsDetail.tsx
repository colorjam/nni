--- conflicted
+++ resolved
@@ -349,10 +349,6 @@
             <div>
                 <div className="trial" id="tabsty">
                     <Tabs type="card" onChange={this.handleWhichTabs}>
-<<<<<<< HEAD
-                        {/* <TabPane tab={this.titleOfacc} key="1" destroyInactiveTabPane={true}> */}
-=======
->>>>>>> a373dbcb
                         <TabPane tab={this.titleOfacc} key="1">
                             <Row className="graph">
                                 <DefaultPoint
@@ -373,10 +369,6 @@
                         </TabPane>
                         <TabPane tab={this.titleOfDuration} key="3">
                             <Duration source={source} whichGraph={whichGraph} />
-<<<<<<< HEAD
-                            {/* <Duration source={source} whichGraph={whichGraph} clickCounts={durationCounts} /> */}
-=======
->>>>>>> a373dbcb
                         </TabPane>
                         <TabPane tab={this.titleOfIntermediate} key="4">
                             <Intermediate source={source} whichGraph={whichGraph} />
