--- conflicted
+++ resolved
@@ -38,11 +38,7 @@
 
 * {"_type":"randint","_value":[lower, upper]}
 
-<<<<<<< HEAD
-  * For now, we implment the "randint" distribution with "quniform", which means the variable value is a value like round(uniform(lower, upper)). The type of chosen value is float. If you want to use integer value, please convert it explicitly.
-=======
   * For now, we implement the "randint" distribution with "quniform", which means the variable value is a value like round(uniform(lower, upper)). The type of chosen value is float. If you want to use integer value, please convert it explicitly.
->>>>>>> a373dbcb
 
 * {"_type":"uniform","_value":[low, high]}
   * Which means the variable value is a value uniformly between low and high.
@@ -102,24 +98,8 @@
 
 * Note that Metis Tuner only supports numerical `choice` now
 
-<<<<<<< HEAD
-
-Known Limitations:
-
-* Note that In Grid Search Tuner, for users' convenience, the definition of `quniform` and `qloguniform` change, where q here specifies the number of values that will be sampled. Details about them are listed as follows
-
-    * Type 'quniform' will receive three values [low, high, q], where [low, high] specifies a range and 'q' specifies the number of values that will be sampled evenly. Note that q should be at least 2. It will be sampled in a way that the first sampled value is 'low', and each of the following values is (high-low)/q larger that the value in front of it.
-    
-    * Type 'qloguniform' behaves like 'quniform' except that it will first change the range to [log(low), log(high)] and sample and then change the sampled value back.
-
-* Note that Metis Tuner only supports numerical `choice` now
-
 * Note that for nested search space:
 
-=======
-* Note that for nested search space:
-
->>>>>>> a373dbcb
     * Only Random Search/TPE/Anneal/Evolution tuner supports nested search space
 
     * We do not support nested search space "Hyper Parameter" parallel graph now, the enhancement is being considered in #1110(https://github.com/microsoft/nni/issues/1110), any suggestions or discussions or contributions are warmly welcomed