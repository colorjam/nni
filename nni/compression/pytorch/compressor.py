--- conflicted
+++ resolved
@@ -749,18 +749,7 @@
 
     @staticmethod
     def forward(ctx, tensor, quant_type, wrapper, input_tensor=None, **kwargs):
-<<<<<<< HEAD
-        if quant_type == QuantType.QUANT_INPUT:
-            output = wrapper.quantizer.quantize_input(tensor, wrapper, **kwargs)
-        elif quant_type == QuantType.QUANT_WEIGHT:
-            output = wrapper.quantizer.quantize_weight(wrapper, input_tensor=input_tensor, **kwargs)
-        elif quant_type == QuantType.QUANT_OUTPUT:
-            output = wrapper.quantizer.quantize_output(tensor, wrapper, **kwargs)
-        else:
-            raise ValueError("unrecognized QuantType.")
-=======
         output = quantize_helper(tensor, quant_type, wrapper, input_tensor, **kwargs)
->>>>>>> 26f47727
 
         bits = QuantGrad.get_bits_length(wrapper.config, QType_Dict[quant_type])
         qmin, qmax = torch.Tensor([0]).to(tensor.device), torch.Tensor([(1 << bits) - 1]).to(tensor.device)
